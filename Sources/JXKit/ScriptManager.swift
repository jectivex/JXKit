import Foundation

/// Internal type to manage JavaScript script loading and caching.
final class ScriptManager {
    private weak var context: JXContext?
    private var scriptsSubscription: JXCancellable?
    private var requireFunctionInitialized = false
    private var moduleCache: [String: Module] = [:]
    private var evalStack: [(key: String?, url: URL?, root: URL)] = []
    private var scriptKeyGenerator = 0
    
    init(context: JXContext) {
        self.context = context
        self.scriptsSubscription = context.configuration.scriptLoader.didChange?.add { [weak self] in
            self?.scriptsDidChange(urls: $0)
        }
    }
    
    /// Invoked when scripts change.
    lazy var didChange = JXListenerCollection<(Set<String>) -> Void>()
    
    /// Invoked when scripts are accessed.
    lazy var didAccess = JXListenerCollection<(Set<String>) -> Void>()

    /// Script source types.
    enum SourceType {
        case inline
        case resource
    }

    func eval(source: String, type: SourceType, this: JXValue?, root: URL?) throws -> JXValue {
        return try evalWithRoot(root) {
            switch type {
            case .inline:
                guard let context else {
                    throw JXError.contextDeallocated()
                }
                return try context.evalInternal(script: source, this: this)
            case .resource:
                return try eval(resource: source, asClosure: false, withArguments: [], this: this)
            }
        }
    }

    func evalClosure(source: String, type: SourceType, withArguments arguments: [JXValue], this: JXValue?, root: URL?) throws -> JXValue {
        return try evalWithRoot(root) {
            switch type {
            case .inline:
                guard let context else {
                    throw JXError.contextDeallocated()
                }
                return try context.evalInternal(script: toClosureScript(source, parameterCount: arguments.count), this: this).call(withArguments: arguments)
            case .resource:
                return try eval(resource: source, asClosure: true, withArguments: arguments, this: this)
            }
        }
    }

    func evalModule(source: String, type: SourceType, integratingExports keyPath: String?, root: URL?) throws -> JXValue {
        return try evalWithRoot(root) {
            switch type {
            case .inline:
                // We only need to treat this as a full cached module if we have to integrate it into a key path and
                // it might include other key paths or modules, which means we'll need to re-integrate if a dependency changes.
                // Otherwise we can treat it as transient
                if keyPath != nil, context?.configuration.isDynamicReloadEnabled == true {
                    return try evalModule(source: source, type: .inline, integratingExports: keyPath, evalState: evalStack.last)
                } else {
                    let exports = try evalTransientModule(source)
                    try integrate(exports: exports, into: keyPath)
                    return exports
                }
            case .resource:
                return try evalModule(source: source, type: .resource, integratingExports: keyPath, evalState: evalStack.last)
            }
        }
    }

    private func evalWithRoot(_ root: URL?, perform: () throws -> JXValue) throws -> JXValue {
        var popEvalStackIfNeeded = {}
        if let root {
            try initializeRequireFunction()
            evalStack.append((nil, nil, root))
            popEvalStackIfNeeded = { self.evalStack.removeLast() }
        }
        defer { popEvalStackIfNeeded() }
        let result = try perform()
        // Record key path references from script return values without requiring an explicit require().
        // Thus listeners can detect that a simple script like 'return new namespace.value' may need re-eval
        // when 'namespace' changes without having to add the complication of require(namespace)
        try recordKeyPathReference(result)
        return result
    }

    private func eval(resource: String, asClosure: Bool, withArguments arguments: [JXValue], this: JXValue?) throws -> JXValue {
        guard let context else {
            throw JXError.contextDeallocated()
        }
        guard let evalState = evalStack.last else {
            throw JXError.unknownScriptRoot(for: resource)
        }
        let url = try context.configuration.scriptLoader.scriptURL(resource: resource, relativeTo: evalState.url, root: evalState.root)
        guard let script = try context.configuration.scriptLoader.loadScript(from: url) else {
            throw JXError.scriptNotFound(resource)
        }
        // Add this resource to the stack so that it is recorded as a referrer of any modules it requires.
        // This resource is not a module, however, and so it doesn't have its own referrers, and changes to it will not propagate
        let key = key(for: url)
        didAccess.forEach { $0([key]) }
        evalStack.append((key, url, evalState.root))
        defer { evalStack.removeLast() }
        guard asClosure else {
            return try context.evalInternal(script: script, this: this)
        }
        return try context.evalInternal(script: toClosureScript(script, parameterCount: arguments.count), this: this).call(withArguments: arguments)
    }
    
    private func evalModule(source: String, type: SourceType, integratingExports keyPath: String?, evalState: (key: String?, url: URL?, root: URL)?) throws -> JXValue {
        guard let context else {
            throw JXError.contextDeallocated()
        }
        
        let script: String
        var module: Module? = nil
        var url: URL? = nil
        var cacheKey: String? = nil
        switch type {
        case .inline:
            script = source
            if context.configuration.isDynamicReloadEnabled {
                let key = "s\(scriptKeyGenerator)"
                scriptKeyGenerator += 1
                didAccess.forEach { $0([key]) }
                module = Module(key: key, type: .inline(script, evalState?.root))
<<<<<<< HEAD
            }
        case .resource:
            guard let evalState else {
                throw JXError.unknownScriptRoot(for: source)
            }
=======
            }
        case .resource:
            guard let evalState else {
                throw JXError.unknownScriptRoot(for: source)
            }
>>>>>>> 733bc1fc
            let scriptURL = try context.configuration.scriptLoader.scriptURL(resource: source, relativeTo: evalState.url, root: evalState.root)
            let key = key(for: scriptURL)
            didAccess.forEach { $0([key]) }
            
            // Already have cached exports?
            if var module = moduleCache[key] {
                if context.configuration.isDynamicReloadEnabled {
                    // Setup references before eval in case there are errors: when the script updates
                    // we want to be sure to update its references as well
                    module.referencedBy(key: evalState.key)
                    module.integratedInto(keyPath: keyPath)
                    moduleCache[key] = module
                }
                return try module.exports(in: context)
            }
            
            guard let js = try context.configuration.scriptLoader.loadScript(from: scriptURL) else {
                throw JXError.scriptNotFound(source)
            }
            script = js
            module = Module(key: key, type: .resource(scriptURL, evalState.root))
            url = scriptURL
            cacheKey = key
        }
        
        // Create a module reference before evaluating to avoid infinite recursion in the case of circular dependencies.
        // Also see note above about setting references before evaluating in case there is an error
        if var module {
            if context.configuration.isDynamicReloadEnabled {
                if let evalStateKey = evalState?.key {
                    module.referencedBy(key: evalStateKey)
                }
                if let keyPath {
                    module.integratedInto(keyPath: keyPath)
                }
            }
            moduleCache[module.key] = module
        }
        
        var popEvalStackIfNeeded = {}
        if let evalState {
            evalStack.append((module?.key, url, evalState.root))
            popEvalStackIfNeeded = { self.evalStack.removeLast() }
        }
        defer { popEvalStackIfNeeded() }

        let moduleScript = try toModuleScript(script, cacheKey: cacheKey)
        let exports = try context.evalInternal(script: moduleScript, this: nil)
        try integrate(exports: exports, into: keyPath)
        return exports
    }
    
    private func initializeRequireFunction() throws {
        guard !requireFunctionInitialized else {
            return
        }
        guard let context else {
            throw JXError.contextDeallocated()
        }
        let require = JXValue(newFunctionIn: context) { [weak self] context, this, args in
            guard let self else {
                return context.undefined()
            }
            guard args.count == 1 else {
                throw JXError(message: "'require' expects a single argument")
            }
            return try self.require(args[0])
        }
        try context.global.setProperty("require", require)
        try context.global.setProperty(Self.moduleExportsCacheObject, context.object())
        requireFunctionInitialized = true
    }
    
    /// Logic for the `require` JavaScript module function.
    private func require(_ value: JXValue) throws -> JXValue {
        guard !value.isString else {
            return try evalModule(source: value.string, type: .resource, integratingExports: nil, evalState: evalStack.last)
        }
        // If something other than a file path is given, maybe the SPI can turn it into a key path
        // that the requiring script is dependent on
        guard try recordKeyPathReference(value) else {
            throw JXError(message: "'require' expects a file path string")
        }
        return value
    }

    /// Record that the given key path was accessed.
    @discardableResult private func recordKeyPathReference(_ value: JXValue) throws -> Bool {
        // This is called for every eval return value, so short circuit if we can
        let referencedBy = evalStack.last?.key
        let recordReference = referencedBy != nil && context?.configuration.isDynamicReloadEnabled == true
        guard !didAccess.isEmpty || recordReference else {
            return true
        }

        guard let keyPath = try value.context.spi?.require(value) else {
            return false
        }
        didAccess.forEach { $0([keyPath]) }
        guard recordReference else {
            return true
        }
        // Record which JS modules 'require' a key path just as we record which JS modules
        // 'require' other JS modules. Key paths can change when any scripts they integrate change
        var module = moduleCache[keyPath] ?? Module(key: keyPath, type: .integrated(keyPath))
        if module.referencedBy(key: referencedBy) {
            moduleCache[keyPath] = module
        }
        return true
    }
    
    private func key(for url: URL) -> String {
        if let key = resourceURLToKey[url] {
            return key
        }
        let key = "_jxr\(resourceId)"
        resourceId += 1
        resourceURLToKey[url] = key
        return key
    }
    
    private var resourceURLToKey: [URL: String] = [:]
    private var resourceId = 0

    private func evalTransientModule(_ script: String) throws -> JXValue {
        guard let context else {
            throw JXError.contextDeallocated()
        }
        let moduleScript = try toModuleScript(script)
        return try context.evalInternal(script: moduleScript, this: nil)
    }
    
    private func integrate(exports: JXValue, into keyPath: String?) throws {
        guard let keyPath else {
            return
        }
        let (parent, property) = try exports.context.global.keyPath(keyPath)
        try parent[property].integrate(exports)
    }

    private func toClosureScript(_ script: String, parameterCount: Int) -> String {
        let parameterString = (0..<parameterCount).map { "$\($0)" }.joined(separator: ",")
        let js = """
(function(\(parameterString)) {
    \(script)
})
"""
        // print(js)
        return js
    }

    private func toModuleScript(_ script: String, cacheKey: String? = nil) throws -> String {
        try initializeImportFunction()
        let cacheExports: String
        if let cacheKey {
            cacheExports = "\(Self.moduleExportsCacheObject).\(cacheKey) = module.exports;"
        } else {
            cacheExports = ""
        }
        // Cache the empty exports before running the body to vend partial exports in cases of circular dependencies
        // Cache again after running the body in case it resets module.exports = x
        // Note that we use IIFEs to give private scopes and namespaces to the module code
        let js = """
(function() {
    const module = { exports: {} };
    \(cacheExports)
    const exports = module.exports;
    (function() {
        \(script)
    })()
    if (typeof(module.exports) === 'object' && module.exports.import === undefined) {
        module.exports.import = function() { \(Self.importFunction)(this); }
    }
    \(cacheExports)
    return module.exports;
})();
"""
        // print(js)
        return js
    }
    
    fileprivate static let moduleExportsCacheObject = "_jxModuleExportsCache"
    private static let importFunction = "_jxModuleImport"
    private var importFunctionInitialized = false
    
    private func initializeImportFunction() throws {
        guard !importFunctionInitialized else {
            return
        }
        importFunctionInitialized = true
        
        guard let context else {
            throw JXError.contextDeallocated()
        }
        let importFunction = JXValue(newFunctionIn: context) { context, this, args in
            guard args.count == 1 else {
                throw JXError.internalError("import")
            }
            let value = args[0]
            for entry in try value.dictionary {
                // Don't import the import function itself
                if entry.key != "import" {
                    try context.global.setProperty(entry.key, entry.value)
                }
            }
            return context.undefined()
        }
        try context.global.setProperty(Self.importFunction, importFunction)
    }
}

extension ScriptManager {
    private func scriptsDidChange(urls: Set<URL>) {
        // When a module changes, we have to reload that module and also all the modules that reference it,
        // as their exports could also be affected. And so on recursively. Perform a breadth-first traversal
        // of the reference graph to create an ordered list of modules to reload
        let keys = urls.map { key(for: $0) }
        var processKeyQueue = keys
        var seenKeys = Set(keys)
        var reloadKeys: [String] = []
        while !processKeyQueue.isEmpty {
            let key = processKeyQueue.removeFirst()
            reloadKeys.append(key)
            if let module = moduleCache[key] {
                let newKeys = module.referencedByKeys.union(module.integratedIntoKeyPaths).subtracting(seenKeys)
                processKeyQueue += newKeys
                seenKeys.formUnion(newKeys)
            }
        }
        reloadKeys.forEach { reloadModule(for: $0) }
        didChange.forEach { $0(seenKeys) }
    }
    
    private func reloadModule(for key: String) {
        guard let module = moduleCache[key] else {
            return
        }
        switch module.type {
        case .inline(let script, let root):
            do {
                context?.configuration.log("Reloading JavaScript module \(key)")
                try reloadModule(module, script: script, url: nil, root: root)
            } catch {
                context?.configuration.log("JavaScript module reload error: \(error)")
            }
        case .resource(let url, let root):
            do {
                context?.configuration.log("Reloading JavaScript module at \(url.absoluteString)")
                try reloadModule(module, script: nil, url: url, root: root)
            } catch {
                context?.configuration.log("JavaScript module reload error: \(error)")
            }
        case .integrated:
            // Nothing to do. JS modules will integrate when they reload
            break
        }
    }
    
    private func reloadModule(_ module: Module, script: String?, url: URL?, root: URL?) throws {
        guard let context else {
            throw JXError.contextDeallocated()
        }
        let js: String
        let cacheKey: String?
        if let script {
            js = script
            cacheKey = nil
        } else if let url {
            guard let script = try context.configuration.scriptLoader.loadScript(from: url) else {
                throw JXError.scriptNotFound(url.absoluteString)
            }
            js = script
            cacheKey = module.key
        } else {
            throw JXError.internalError("script == nil && url == nil")
        }
        
        var popEvalStackIfNeeded = {}
        if let root {
            evalStack.append((module.key, url, root))
            popEvalStackIfNeeded = { self.evalStack.removeLast() }
        }
        defer { popEvalStackIfNeeded() }

        let moduleScript = try toModuleScript(js, cacheKey: cacheKey)
        let exports = try context.evalInternal(script: moduleScript, this: nil)
        for keyPath in module.integratedIntoKeyPaths {
            try integrate(exports: exports, into: keyPath)
        }
    }
}

private enum ModuleType {
    case inline(String, URL?) // script, root URL
    case resource(URL, URL) // resource URL, root URL
    case integrated(String) // key path
}

private struct Module {
    let key: String
    let type: ModuleType
    private(set) var referencedByKeys = Set<String>()
    private(set) var integratedIntoKeyPaths = Set<String>()
    
    @discardableResult mutating func referencedBy(key: String?) -> Bool {
        guard let key else {
            return false
        }
        return referencedByKeys.insert(key).inserted
    }
    
    @discardableResult mutating func integratedInto(keyPath: String?) -> Bool {
        guard let keyPath else {
            return false
        }
        return integratedIntoKeyPaths.insert(keyPath).inserted
    }
    
    func exports(in context: JXContext) throws -> JXValue {
        switch type {
        case .inline, .resource:
            return try context.global[ScriptManager.moduleExportsCacheObject][key]
        case .integrated(let keyPath):
            let (parent, property) = try context.global.keyPath(keyPath)
            return try parent[property]
        }
    }
}<|MERGE_RESOLUTION|>--- conflicted
+++ resolved
@@ -132,19 +132,11 @@
                 scriptKeyGenerator += 1
                 didAccess.forEach { $0([key]) }
                 module = Module(key: key, type: .inline(script, evalState?.root))
-<<<<<<< HEAD
             }
         case .resource:
             guard let evalState else {
                 throw JXError.unknownScriptRoot(for: source)
             }
-=======
-            }
-        case .resource:
-            guard let evalState else {
-                throw JXError.unknownScriptRoot(for: source)
-            }
->>>>>>> 733bc1fc
             let scriptURL = try context.configuration.scriptLoader.scriptURL(resource: source, relativeTo: evalState.url, root: evalState.root)
             let key = key(for: scriptURL)
             didAccess.forEach { $0([key]) }
